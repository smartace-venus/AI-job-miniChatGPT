'use client';
import React, {
  createContext,
  useState,
  useContext,
  useEffect,
  useMemo,
  useCallback
} from 'react';
import { createClient } from '@/lib/client/client';
import { encodeBase64 } from '../lib/base64';
import useSWR, { useSWRConfig } from 'swr';
import { toast } from 'sonner';

interface UploadContextType {
  isUploading: boolean;
  uploadFile: (files: File[]) => Promise<void>;
  uploadProgress: number;
  uploadStatus: string;
  statusSeverity: string;
  selectedFiles: File[] | null;
  setSelectedFiles: React.Dispatch<React.SetStateAction<File[] | null>>;
  selectedBlobs: string[];
  setSelectedBlobs: (blobs: string[]) => void;
}

const UploadContext = createContext<UploadContextType | undefined>(undefined);

const MAX_TOTAL_SIZE = 150 * 1024 * 1024;
const supabase = createClient();

export const useUpload = () => {
  const context = useContext(UploadContext);
  if (!context) {
    throw new Error('useUpload must be used within an UploadProvider');
  }
  return context;
};

export const UploadProvider: React.FC<{
  children: React.ReactNode;
  userId: string;
}> = ({ children, userId }) => {
  const [uploadFileCount, setUploadFileCount] = useState<number>(1);
  const [isUploading, setIsUploading] = useState(false);
  const [uploadProgress, setUploadProgress] = useState(0);
  const [uploadStatus, setUploadStatus] = useState('');
  const [statusSeverity, setStatusSeverity] = useState<string>('info');
  const [currentJobId, setCurrentJobId] = useState<string | null>(null);
  const [currentFileNames, setCurrentFileNames] = useState<string[]>([]);
  const [shouldProcessDoc, setShouldProcessDoc] = useState(false);
  const [selectedFiles, setSelectedFiles] = useState<File[] | null>(null);
  const [selectedBlobs, setSelectedBlobs] = useState<string[]>([]);

  const { mutate } = useSWRConfig();

  const { data: processingStatus, error: processingError } = useSWR(
    currentJobId && !shouldProcessDoc ? `/api/checkdoc` : null,
    async (url) => {
      const response = await fetch(url, {
        method: 'POST',
        headers: {
          'Content-Type': 'application/json'
        },
        body: JSON.stringify({ jobId: currentJobId })
      });
      if (!response.ok) {
        throw new Error('Failed to fetch processing status');
      }
      return response.json();
    },
    {
      refreshInterval: 5000,
      revalidateOnFocus: false
    }
  );

  const { data: processDocResult, error: processDocError } = useSWR(
    shouldProcessDoc && currentJobId && currentFileNames.length > 0
      ? ['/api/processdoc', currentJobId, currentFileNames]
      : null,
    async ([url, jobId, fileNames]) => {
      const response = await fetch(url, {
        method: 'POST',
        headers: {
          'Content-Type': 'application/json'
        },
        body: JSON.stringify({ jobId, fileNames })
      });
      if (!response.ok) {
        throw new Error('Failed to process document');
      }
      return response.json();
    }
  );

  const uploadFile = useCallback(
    async (files: File[]) => {
      setIsUploading(true);
      setUploadProgress(0);
      await setUploadFileCount(files.length);
      setUploadStatus(`Uploading ${files.length} file${files.length !== 1 ? 's' : ''}...`);
      setStatusSeverity('info');

      async function getTotalUploadedSize(): Promise<number> {
        const { data, error } = await supabase.storage
<<<<<<< HEAD
          .from('userfiles')
          .list(userId + '/');
=======
        .from('userfiles')
        .list(userId + '/');
>>>>>>> 0c1deb39
        
        if (error) {
          console.error('Error fetching user files:', error);
          return 0;
        }
        
        return data.reduce(
          (total, file) => total + (file.metadata.size || 0),
          0
        );
      }
      
      
      const uploadToSupabase = async (file: File, userId: string) => {
        const fileNameWithUnderscores = file.name.replace(/ /g, '_').trim();
        const encodedFileName = encodeBase64(fileNameWithUnderscores);
        const filePath = `${userId}/${encodedFileName}`;
        
        console.log("OKAY!", filePath);

        const { data, error } = await supabase.storage
          .from('userfiles')
          .upload(filePath, file, { upsert: true });

        if (error) {
          console.error('Error uploading file:', error);
          throw new Error(`Failed to upload file: ${file.name}`);
        }

        if (!data.path) {
          console.error('Upload successful but path is missing');
          throw new Error(`Failed to get path for uploaded file: ${file.name}`);
        }

        return data.path;
      };

      const uploadedFilePaths: string[] = [];

      try {
        const currentTotalSize = await getTotalUploadedSize();
        const newTotalSize = currentTotalSize + files.reduce((sum, file) => sum + file.size, 0);

        if (newTotalSize > MAX_TOTAL_SIZE) {
          throw new Error(
            'Upload would exceed the maximum allowed total size of 150 MB.'
          );
        }

        // Upload all files first
        for (const file of files) {
          const path = await uploadToSupabase(file, userId);
          uploadedFilePaths.push(path);
        }

        const fileNamesWithUnderscores = files.map(file => 
          file.name.replace(/ /g, '_').trim()
        );

        setUploadProgress((prev) => prev + (25 / uploadFileCount));
        setUploadStatus('Preparing files for analysis...');

        const response = await fetch('/api/uploaddoc', {
          method: 'POST',
          headers: {
            'Content-Type': 'application/json'
          },
          body: JSON.stringify({
            uploadedFiles: fileNamesWithUnderscores.map((name, i) => ({
              name,
              path: uploadedFilePaths[i]
            }))
          })
        });

        if (!response.ok) {
          throw new Error(
            `Error processing files on server: ${response.statusText}`
          );
        }

        const result = await response.json();
        setUploadProgress((prev) => prev + (25 / uploadFileCount));
        setUploadStatus('Analyzing files...');

        if (result.results[0]?.jobId) {
          setCurrentJobId(result.results[0].jobId);
          setCurrentFileNames(files.map(file => file.name));
        } else {
          throw new Error('No job ID received from server.');
        }
      } catch (error) {
        console.error('Error uploading files:', error);

        // Clean up any uploaded files if there was an error
        if (uploadedFilePaths.length > 0) {
          try {
            const { error: deleteError } = await supabase.storage
              .from('userfiles')
              .remove(uploadedFilePaths);

            if (deleteError) {
              console.error(
                'Error deleting files:',
                deleteError
              );
            }
          } catch (deleteError) {
            console.error(
              'Error deleting files:',
              deleteError
            );
          }
        }

        if (error instanceof Error) {
          setUploadStatus(error.message);
        } else {
          setUploadStatus(
            'Error uploading or processing files. Please try again.'
          );
        }
        setStatusSeverity('error');
        setIsUploading(false);
        setCurrentJobId(null);
        setCurrentFileNames([]);
      }
    },
    [userId]
  );

  const resetUploadState = () => {
    setIsUploading(false);
    setUploadProgress(0);
    setUploadStatus('');
    setStatusSeverity('info');
    setCurrentJobId(null);
    setCurrentFileNames([]);
    setShouldProcessDoc(false);
    setSelectedFiles(null);
  };

  useEffect(() => {
    if (processingStatus) {
      if (processingStatus.status === 'SUCCESS') {
        setUploadProgress((prev) => prev + (25 / uploadFileCount));
        setUploadStatus('Finalizing files...');
        setShouldProcessDoc(true);
      } else if (processingStatus.status === 'PENDING') {
        setUploadStatus('Still analyzing files...');
      }
    } else if (processingError) {
      setIsUploading(false);
      setUploadStatus('Error analyzing files.');
      setStatusSeverity('error');
      setCurrentJobId(null);
      setCurrentFileNames([]);
      setShouldProcessDoc(false);
    }

    if (processDocResult) {
      if (processDocResult.status === 'SUCCESS') {
        setIsUploading(false);
        setUploadProgress((prev) => prev + (25 / uploadFileCount));
        setUploadStatus('Files are uploaded and processed.');
        setStatusSeverity('success');
        mutate(`userFiles`);

        setTimeout(() => {
          resetUploadState();
        }, 3000);
      } else {
        // setIsUploading(false);
        // setUploadStatus('Error finalizing files.');
        // setStatusSeverity('error');
        // setCurrentJobId(null);
        // setCurrentFileNames([]);
        // setShouldProcessDoc(false);
        toast.error('Successfully Uploaded, but Processing Document Engine is Not Completed Yet...');
      }
    } else if (processDocError) {
      // setIsUploading(false);
      // setUploadStatus('Error finalizing files.');
      // setStatusSeverity('error');
      // setCurrentJobId(null);
      // setCurrentFileNames([]);
      // setShouldProcessDoc(false);
      toast.error('Successfully Uploaded, but Processing Document Engine is Not Completed Yet...');
    }
  }, [
    processingStatus,
    processingError,
    processDocResult,
    processDocError,
    mutate
  ]);

  const contextValue = useMemo(
    () => ({
      isUploading,
      uploadFile,
      uploadProgress,
      uploadStatus,
      statusSeverity,
      selectedFiles,
      setSelectedFiles,
      selectedBlobs,
      setSelectedBlobs
    }),
    [
      isUploading,
      uploadFile,
      uploadProgress,
      uploadStatus,
      statusSeverity,
      selectedFiles,
      selectedBlobs
    ]
  );

  return (
    <UploadContext.Provider value={contextValue}>
      {children}
    </UploadContext.Provider>
  );
};<|MERGE_RESOLUTION|>--- conflicted
+++ resolved
@@ -104,13 +104,8 @@
 
       async function getTotalUploadedSize(): Promise<number> {
         const { data, error } = await supabase.storage
-<<<<<<< HEAD
           .from('userfiles')
           .list(userId + '/');
-=======
-        .from('userfiles')
-        .list(userId + '/');
->>>>>>> 0c1deb39
         
         if (error) {
           console.error('Error fetching user files:', error);
